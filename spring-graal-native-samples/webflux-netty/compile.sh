#!/usr/bin/env bash

ARTIFACT=webflux-netty
MAINCLASS=com.example.demo.DemoApplication
VERSION=0.0.1-SNAPSHOT
FEATURE=../../../../spring-graal-native-feature/target/spring-graal-native-feature-0.6.0.BUILD-SNAPSHOT.jar

GREEN='\033[0;32m'
RED='\033[0;31m'
NC='\033[0m'

rm -rf target
mkdir -p target/native-image

echo "Packaging $ARTIFACT with Maven"
../../mvnw -DskipTests package > target/native-image/output.txt

JAR="$ARTIFACT-$VERSION.jar"
rm -f $ARTIFACT
echo "Unpacking $JAR"
cd target/native-image
jar -xvf ../$JAR >/dev/null 2>&1
cp -R META-INF BOOT-INF/classes

LIBPATH=`find BOOT-INF/lib | tr '\n' ':'`
CP=BOOT-INF/classes:$LIBPATH:$FEATURE

GRAALVM_VERSION=`native-image --version`
echo "Compiling $ARTIFACT with $GRAALVM_VERSION"
native-image \
-Djava.awt.headless=true \
  --no-server \
<<<<<<< HEAD
  -Dverbose=true \
=======
  --no-fallback \
>>>>>>> 5b0c0a85
  -H:+TraceClassInitialization \
  -H:Name=$ARTIFACT \
  -H:+ReportExceptionStackTraces \
<<<<<<< HEAD
  --no-fallback \
  -H:ClassInitialization=org.springframework.boot.autoconfigure.security.servlet.UserDetailsServiceAutoConfiguration:run_time \
  --allow-incomplete-classpath \
  --report-unsupported-elements-at-runtime \
  -DremoveUnusedAutoconfig=true \
  -cp $CP com.example.demo.DemoApplication

#
#--debug-attach \
mv webflux-netty ../../..
=======
  --allow-incomplete-classpath \
  --report-unsupported-elements-at-runtime \
  -DremoveUnusedAutoconfig=true \
  -cp $CP $MAINCLASS >> output.txt
>>>>>>> 5b0c0a85

if [[ -f $ARTIFACT ]]
then
  printf "${GREEN}SUCCESS${NC}\n"
  mv ./$ARTIFACT ..
  exit 0
else
  printf "${RED}FAILURE${NC}: an error occurred when compiling the native-image.\n"
  exit 1
fi
<|MERGE_RESOLUTION|>--- conflicted
+++ resolved
@@ -30,31 +30,15 @@
 native-image \
 -Djava.awt.headless=true \
   --no-server \
-<<<<<<< HEAD
-  -Dverbose=true \
-=======
   --no-fallback \
->>>>>>> 5b0c0a85
   -H:+TraceClassInitialization \
   -H:Name=$ARTIFACT \
   -H:+ReportExceptionStackTraces \
-<<<<<<< HEAD
-  --no-fallback \
   -H:ClassInitialization=org.springframework.boot.autoconfigure.security.servlet.UserDetailsServiceAutoConfiguration:run_time \
   --allow-incomplete-classpath \
   --report-unsupported-elements-at-runtime \
   -DremoveUnusedAutoconfig=true \
-  -cp $CP com.example.demo.DemoApplication
-
-#
-#--debug-attach \
-mv webflux-netty ../../..
-=======
-  --allow-incomplete-classpath \
-  --report-unsupported-elements-at-runtime \
-  -DremoveUnusedAutoconfig=true \
   -cp $CP $MAINCLASS >> output.txt
->>>>>>> 5b0c0a85
 
 if [[ -f $ARTIFACT ]]
 then
@@ -64,4 +48,4 @@
 else
   printf "${RED}FAILURE${NC}: an error occurred when compiling the native-image.\n"
   exit 1
-fi
+fi
#!/usr/bin/env bash

ARTIFACT=commandlinerunner
MAINCLASS=com.example.commandlinerunner.CommandlinerunnerApplication
VERSION=0.0.1-SNAPSHOT
FEATURE=../../../../spring-graal-native-feature/target/spring-graal-native-feature-0.6.0.BUILD-SNAPSHOT.jar

GREEN='\033[0;32m'
RED='\033[0;31m'
NC='\033[0m'

rm -rf target
mkdir -p target/native-image

echo "Packaging $ARTIFACT with Maven"
../../mvnw -DskipTests package > target/native-image/output.txt

JAR="$ARTIFACT-$VERSION.jar"
rm -f $ARTIFACT
echo "Unpacking $JAR"
cd target/native-image
jar -xvf ../$JAR >/dev/null 2>&1
cp -R META-INF BOOT-INF/classes

LIBPATH=`find BOOT-INF/lib | tr '\n' ':'`
CP=BOOT-INF/classes:$LIBPATH:$FEATURE

GRAALVM_VERSION=`native-image --version`
echo "Compiling $ARTIFACT with $GRAALVM_VERSION"
native-image \
<<<<<<< HEAD
  -Dio.netty.noUnsafe=true \
  -Djava.awt.headless=true \
  --no-server \
  -H:+TraceClassInitialization \
  -H:Name=clr \
  -H:+ReportExceptionStackTraces \
=======
  --no-server \
>>>>>>> 5b0c0a85
  --no-fallback \
  -H:Name=$ARTIFACT \
  -H:+ReportExceptionStackTraces \
  --allow-incomplete-classpath \
  --report-unsupported-elements-at-runtime \
  -DremoveUnusedAutoconfig=true \
<<<<<<< HEAD
  -cp $CP com.example.commandlinerunner.CommandlinerunnerApplication

mv clr ../../..

printf "\n\nCompiled app (clr)\n"
cd ../../..
time ./clr
=======
  -cp $CP $MAINCLASS >> output.txt

if [[ -f $ARTIFACT ]]
then
  printf "${GREEN}SUCCESS${NC}\n"
  mv ./$ARTIFACT ..
  exit 0
else
  printf "${RED}FAILURE${NC}: an error occurred when compiling the native-image.\n"
  exit 1
fi
>>>>>>> 5b0c0a85
<|MERGE_RESOLUTION|>--- conflicted
+++ resolved
@@ -28,31 +28,13 @@
 GRAALVM_VERSION=`native-image --version`
 echo "Compiling $ARTIFACT with $GRAALVM_VERSION"
 native-image \
-<<<<<<< HEAD
-  -Dio.netty.noUnsafe=true \
-  -Djava.awt.headless=true \
   --no-server \
-  -H:+TraceClassInitialization \
-  -H:Name=clr \
-  -H:+ReportExceptionStackTraces \
-=======
-  --no-server \
->>>>>>> 5b0c0a85
   --no-fallback \
   -H:Name=$ARTIFACT \
   -H:+ReportExceptionStackTraces \
   --allow-incomplete-classpath \
   --report-unsupported-elements-at-runtime \
   -DremoveUnusedAutoconfig=true \
-<<<<<<< HEAD
-  -cp $CP com.example.commandlinerunner.CommandlinerunnerApplication
-
-mv clr ../../..
-
-printf "\n\nCompiled app (clr)\n"
-cd ../../..
-time ./clr
-=======
   -cp $CP $MAINCLASS >> output.txt
 
 if [[ -f $ARTIFACT ]]
@@ -63,5 +45,4 @@
 else
   printf "${RED}FAILURE${NC}: an error occurred when compiling the native-image.\n"
   exit 1
-fi
->>>>>>> 5b0c0a85
+fi